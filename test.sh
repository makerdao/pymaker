--- conflicted
+++ resolved
@@ -11,29 +11,20 @@
 
 # Start ganache; record the PID so it can be cleanly stopped after testing
 ./ganache.sh &>/dev/null &
-<<<<<<< HEAD
-ganache_pid=$(pgrep -f node)
+GANACHE_PID=$!
 echo Started ganache as pid $ganache_pid
 
 # Start the docker image and wait for parity to initialize
 docker-compose up -d
 sleep 2
-=======
-GANACHE_PID=$!
-sleep 5
->>>>>>> 5cfacf5f
 
 # Run the tests
 py.test --cov=pymaker --cov-report=term --cov-append tests/
 TEST_RESULT=$?
 
-<<<<<<< HEAD
 # Cleanup
-kill $ganache_pid
+pkill -P $GANACHE_PID
 echo Stopping container
 docker-compose down
-=======
-pkill -P $GANACHE_PID
 
-exit $TEST_RESULT
->>>>>>> 5cfacf5f
+exit $TEST_RESULT